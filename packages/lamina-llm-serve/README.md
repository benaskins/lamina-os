--- conflicted
+++ resolved
@@ -1,12 +1,6 @@
-<<<<<<< HEAD
-# 🧱 lamina-llm-serve
-
-**Lamina LLM Serve** is a local-first, centralized model caching and serving layer for Lamina OS. It provides canonical, persistent access to language models used by the system—ensuring consistency, efficiency, and symbolic alignment across the sanctuary.
-=======
 # 🧱 Lamina LLM Serve
 
 **Lamina LLM Serve** is a local-first, centralized model-serving layer for Lamina OS. It manages downloads and runs models so agents share consistent, persistent access—ensuring efficiency and symbolic alignment across the sanctuary.
->>>>>>> 0ec0281f
 
 ---
 
@@ -27,7 +21,6 @@
 
 ```
 lamina-llm-serve/
-<<<<<<< HEAD
 ├── lamina_llm_serve/
 │   ├── __init__.py
 │   ├── model_manager.py    # Model discovery and validation
@@ -35,14 +28,6 @@
 │   ├── downloader.py       # Multi-source model downloads
 │   └── server.py          # HTTP REST API server
 ├── models/                 # Downloaded models (gitignored)
-=======
-├── models/
-│   ├── llama3-70b-q4_k_m/
-│   ├── yi-34b-awq/
-│   ├── llama3-70b-q5_k_m/
-│   └── mistral-7b-instruct/
-├── models.yaml
->>>>>>> 0ec0281f
 ├── scripts/
 │   └── model-manager.py   # CLI tool for model operations
 ├── models.yaml            # Model manifest
@@ -78,27 +63,17 @@
 In `lamina-core`, agents reference models through this service:
 
 * Model-to-agent mapping occurs **within Lamina OS**
-<<<<<<< HEAD
-* `lamina-llm-serve` is **model aware**, not agent aware
-=======
 * `lamina-llm-serve` is **model aware**, acting as a unified server rather than a simple cache
->>>>>>> 0ec0281f
 * Ensures consistent, centralized loading and version control
 
 Example usage:
 
-<<<<<<< HEAD
 ```python
 from lamina_llm_serve import ModelManager
 
 manager = ModelManager()
 models = manager.list_models()
 print(f"Available models: {models}")
-=======
-```yaml
-volumes:
-  - ./lamina-llm-serve/models:/models
->>>>>>> 0ec0281f
 ```
 
 ---
@@ -135,12 +110,7 @@
 1. Install the package:
 
    ```bash
-<<<<<<< HEAD
    pip install lamina-llm-serve
-=======
-   git clone https://your-repo-url/lamina-llm-serve.git
-   cd lamina-llm-serve
->>>>>>> 0ec0281f
    ```
 
 2. Download models using the CLI:
@@ -169,4 +139,4 @@
 
 ## 📜 License
 
-Mozilla Public License 2.0 - see [LICENSE](../../LICENSE) for details.
+Mozilla Public License 2.0 - see [LICENSE](../../LICENSE) for details.